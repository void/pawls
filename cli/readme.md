--- conflicted
+++ resolved
@@ -29,11 +29,7 @@
 ```
 By default, pawls will use the name of the containing directory to refer to the PDF in the UI.
 
-<<<<<<< HEAD
-2. Process the token information for each PDF document with the given PDF preprocessor.
-=======
 2. [preprocess] Process the token information for each PDF document with the given PDF preprocessor.
->>>>>>> b27dd9f6
     ```bash
     pawls preprocess <preprocessor-name> skiff_files/apps/pawls/papers
     ```
