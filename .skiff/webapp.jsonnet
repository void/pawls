/**
 * This is a template that's compiled down to a definition of the
 * infrastructural resources required for running your application.
 *
 * For more information on the JSONNET language, see:
 * https://jsonnet.org/learning/getting_started.html
 */

// This file is generated once at template creation time and unlikely to change
// from that point forward.
local config = import '../skiff.json';

function(
  apiImage,
  proxyImage,
  cause,
  sha,
  env='prod',
  branch='',
  repo='',
  buildId=''
)
  // We only allow registration of hostnames attached to '*.apps.allenai.org'
  // at this point. If you need a custom domain, contact us: reviz@allenai.org.
  local topLevelDomain = '.apps.allenai.org';
  local hosts = [
    if env == 'prod' then
      config.appName + topLevelDomain
    else
      config.appName + '.' + env + topLevelDomain,
  ];

  // In production we run two versions of your application, as to ensure that
  // if one instance goes down or is busy, end users can still use the application.
  // In all other environments we run a single instance to save money.
  local replicas = (
    if env == 'prod' then
      2
    else
      1
  );

  // Each app gets it's own namespace.
  local namespaceName = config.appName;

  // Since we deploy resources for different environments in the same namespace,
  // we need to give things a fully qualified name that includes the environment
  // as to avoid unintentional collission / redefinition.
  local fullyQualifiedName = config.appName + '-' + env;

  // Every resource is tagged with the same set of labels. These labels serve the
  // following purposes:
  //  - They make it easier to query the resources, i.e.
  //      kubectl get pod -l app=my-app,env=staging
  //  - The service definition uses them to find the pods it directs traffic to.
  local namespaceLabels = {
    app: config.appName,
    contact: config.contact,
    team: config.team,
  };

  local labels = namespaceLabels {
    env: env,
  };

<<<<<<< HEAD
  local selectorLabels = {
    app: config.appName,
    env: env,
  };
=======
    local selectorLabels = {
        app: config.appName,
        env: env
    };

    // By default multiple instances of your application could get scheduled
    // to the same node. This means if that node goes down your application
    // does too. We use the label below to avoid that.
    local antiAffinityLabels = {
        onlyOneOfPerNode: config.appName + '-' + env
    };
    local podLabels = labels + antiAffinityLabels;
>>>>>>> 213bf5cc

  // By default multiple instances of your application could get scheduled
  // to the same node. This means if that node goes down your application
  // does too. We use the label below to avoid that.
  local antiAffinityLabels = {
    onlyOneOfPerNode: config.appName + '-' + env,
  };
  local podLabels = labels + antiAffinityLabels;

  // Annotations carry additional information about your deployment that
  // we use for auditing, debugging and administrative purposes
  local annotations = {
    'apps.allenai.org/sha': sha,
    'apps.allenai.org/branch': branch,
    'apps.allenai.org/repo': repo,
    'apps.allenai.org/build': buildId,
  };

  // The port the NGINX proxy is bound to.
  local proxyPort = 80;

  // The port the API (Python Flask application) is bound to.
  local apiPort = 8000;

  // This is used to verify that the proxy (and thereby the UI portion of the
  // application) is healthy. If this fails the application won't receive traffic,
  // and may be restarted.
  local proxyHealthCheck = {
    port: proxyPort,
    scheme: 'HTTP',
  };

  // This is used to verify that the API is funtional. We simply check for
  // whether the socket is open and available.
  local apiHealthCheck = {
    port: apiPort,
    scheme: 'HTTP',
  };

  local namespace = {
    apiVersion: 'v1',
    kind: 'Namespace',
    metadata: {
      name: namespaceName,
      labels: namespaceLabels,
    },
  };

  local ingress = {
    apiVersion: 'extensions/v1beta1',
    kind: 'Ingress',
    metadata: {
      name: fullyQualifiedName,
      namespace: namespaceName,
      labels: labels,
      annotations: annotations {
        'cert-manager.io/cluster-issuer': 'letsencrypt-prod',
        'kubernetes.io/ingress.class': 'nginx',
        'nginx.ingress.kubernetes.io/ssl-redirect': 'true',
        'nginx.ingress.kubernetes.io/auth-url': 'https://google.login.apps.allenai.org/oauth2/auth',
        'nginx.ingress.kubernetes.io/auth-signin': 'https://google.login.apps.allenai.org/oauth2/start?rd=https://$host$request_uri',
        'nginx.ingress.kubernetes.io/auth-response-headers': 'X-Auth-Request-User, X-Auth-Request-Email',
      },
    },
    spec: {
      tls: [
        {
          secretName: fullyQualifiedName + '-tls',
          hosts: hosts,
        },
      ],
      rules: [
        {
          host: host,
          http: {
            paths: [
              {
                backend: {
                  serviceName: fullyQualifiedName,
                  servicePort: proxyPort,
                },
              },
            ],
          },
        }
        for host in hosts
      ],
    },
  };

  local deployment = {
    apiVersion: 'apps/v1',
    kind: 'Deployment',
    metadata: {
      labels: labels,
      name: fullyQualifiedName,
      namespace: namespaceName,
      annotations: annotations {
        'kubernetes.io/change-cause': cause,
      },
    },
    spec: {
      revisionHistoryLimit: 3,
      replicas: replicas,
      selector: {
        matchLabels: selectorLabels,
      },
      template: {
        metadata: {
          name: fullyQualifiedName,
          namespace: namespaceName,
          labels: podLabels,
          annotations: annotations,
        },
        spec: {
<<<<<<< HEAD
          // This block tells the cluster that we'd like to make sure
          // each instance of your application is on a different node. This
          // way if a node goes down, your application doesn't:
          // See: https://kubernetes.io/docs/concepts/configuration/assign-pod-node/#node-isolation-restriction
          affinity: {
            podAntiAffinity: {
              requiredDuringSchedulingIgnoredDuringExecution: [
                {
                  labelSelector: {
                    matchExpressions: [
                      {
                        key: labelName,
                        operator: 'In',
                        values: [antiAffinityLabels[labelName]],
                      }
                      for labelName in std.objectFields(antiAffinityLabels)
                    ],
                  },
                  topologyKey: 'kubernetes.io/hostname',
                },
              ],
            },
          },
          volumes: [
            {
              name: 'skiff-files',
              persistentVolumeClaim: {
                claimName: 'skiff-files-server-pawls',
              },
=======
            revisionHistoryLimit: 3,
            replicas: replicas,
            selector: {
                matchLabels: selectorLabels
>>>>>>> 213bf5cc
            },
            {
              name: 'users',
              secret: {
                secretName: 'users',
              },
            },
          ],
          containers: [
            {
              name: fullyQualifiedName + '-api',
              image: apiImage,
              env: [{ name: 'IN_PRODUCTION', value: 'prod' }],
              volumeMounts: [
                {
                  mountPath: '/skiff_files/apps/pawls',
                  name: 'skiff-files',
                  readOnly: false,
                },
                {
                  name: 'users',
                  mountPath: '/users',
                  readOnly: true,
                },
              ],
              // The "probes" below allow Kubernetes to determine
              // if your application is working properly.
              //
              // The readiness probe is used to determine if
              // an instance of your application can accept live
              // requests. The configuration below tells Kubernetes
              // to stop sending live requests to your application
              // if it returns 3 non 2XX responses over 30 seconds.
              // When this happens the application instance will
              // be taken out of rotation and given time to "catch-up".
              // Once it returns a single 2XX, Kubernetes will put
              // it back in rotation.
              //
              // The liveness probe is used to determine if an
              // instance needs to be restarted. The configuration
              // below tells Kubernetes to restart the application
              // if it's unhealthy for 90 seconds. You can increase
              // the `failureThreshold` if your API is slow.
              //
              // The route that's used by these probes should not
              // depend on any external services, it should purely
              // assess the health of your local application.
              //
              // Lastly, the `initialDelaySeconds` instructs
              // Kubernetes to wait 30 seconds before starting the
              // liveness probe. This is to give your application
              // time to start. If your application needs more time
              // you should increase this value and give things
              // a little headroom, things are always a little slower
              // in the cloud :).
              readinessProbe: {
                httpGet: apiHealthCheck {
                  path: '/?check=readiness_probe',
                },
                periodSeconds: 10,
                failureThreshold: 3,
              },
              livenessProbe: {
                httpGet: apiHealthCheck {
                  path: '/?check=liveness_probe',
                },
                periodSeconds: 10,
                failureThreshold: 9,
                initialDelaySeconds: 30,
              },
              // This tells Kubernetes what CPU and memory resources your API needs.
              // We set these values low by default, as most applications receive
              // bursts of activity and accordingly don't need dedicated resources
              // at all times.
              //
              // Your application will be allowed to use more resources than what's
              // specified below. That said your application might be killed if it
              // uses more than what's requested. If you know you need more memory
              // or that your workload is CPU intensive, consider increasing the
              // values below.
              //
              // Currently all pods (the collection of containers defined here)
              // cannot request more than 23.9 GB of RAM or 3.92 (3920m) CPU
              // cycles. If you need more resources reach out to reviz@allenai.org,
              // we can provide accomodations on a case by case basis.
              //
              // If your application is of high criticality and you'd like to ensure
              // maximum availability, reach out to reviz@allenai.org for help modifying
              // these settings.
              //
              // See the following for more information on these values:
              // https://kubernetes.io/docs/concepts/configuration/manage-compute-resources-container/#how-pods-with-resource-requests-are-scheduled
              resources: {
                requests: {
                  cpu: '50m',
                  memory: '500Mi',
                },
              },
            },
            {
              name: fullyQualifiedName + '-proxy',
              image: proxyImage,
              readinessProbe: {
                httpGet: proxyHealthCheck {
                  path: '/?check=rdy',
                },
              },
              livenessProbe: {
                failureThreshold: 6,
                httpGet: proxyHealthCheck {
                  path: '/?check=live',
                },
              },
              resources: {
                requests: {
                  cpu: '50m',
                  memory: '100Mi',
                },
              },
            },
          ],
        },
      },
    },
  };

  local service = {
    apiVersion: 'v1',
    kind: 'Service',
    metadata: {
      name: fullyQualifiedName,
      namespace: namespaceName,
      labels: labels,
      annotations: annotations,
    },
    spec: {
      selector: selectorLabels,
      ports: [
        {
          port: proxyPort,
          name: 'http',
        },
<<<<<<< HEAD
      ],
    },
  };
=======
        spec: {
            selector: selectorLabels,
            ports: [
                {
                    port: proxyPort,
                    name: 'http'
                }
            ]
        }
    };
>>>>>>> 213bf5cc

  [
    namespace,
    ingress,
    deployment,
    service,
  ]<|MERGE_RESOLUTION|>--- conflicted
+++ resolved
@@ -11,64 +11,52 @@
 local config = import '../skiff.json';
 
 function(
-  apiImage,
-  proxyImage,
-  cause,
-  sha,
-  env='prod',
-  branch='',
-  repo='',
-  buildId=''
+    apiImage, proxyImage, cause, sha, env='prod', branch='', repo='',
+    buildId=''
 )
-  // We only allow registration of hostnames attached to '*.apps.allenai.org'
-  // at this point. If you need a custom domain, contact us: reviz@allenai.org.
-  local topLevelDomain = '.apps.allenai.org';
-  local hosts = [
-    if env == 'prod' then
-      config.appName + topLevelDomain
-    else
-      config.appName + '.' + env + topLevelDomain,
-  ];
-
-  // In production we run two versions of your application, as to ensure that
-  // if one instance goes down or is busy, end users can still use the application.
-  // In all other environments we run a single instance to save money.
-  local replicas = (
-    if env == 'prod' then
-      2
-    else
-      1
-  );
-
-  // Each app gets it's own namespace.
-  local namespaceName = config.appName;
-
-  // Since we deploy resources for different environments in the same namespace,
-  // we need to give things a fully qualified name that includes the environment
-  // as to avoid unintentional collission / redefinition.
-  local fullyQualifiedName = config.appName + '-' + env;
-
-  // Every resource is tagged with the same set of labels. These labels serve the
-  // following purposes:
-  //  - They make it easier to query the resources, i.e.
-  //      kubectl get pod -l app=my-app,env=staging
-  //  - The service definition uses them to find the pods it directs traffic to.
-  local namespaceLabels = {
-    app: config.appName,
-    contact: config.contact,
-    team: config.team,
-  };
-
-  local labels = namespaceLabels {
-    env: env,
-  };
-
-<<<<<<< HEAD
-  local selectorLabels = {
-    app: config.appName,
-    env: env,
-  };
-=======
+    // We only allow registration of hostnames attached to '*.apps.allenai.org'
+    // at this point. If you need a custom domain, contact us: reviz@allenai.org.
+    local topLevelDomain = '.apps.allenai.org';
+    local hosts = [
+        if env == 'prod' then
+            config.appName + topLevelDomain
+        else
+            config.appName + '.' + env + topLevelDomain
+    ];
+
+    // In production we run two versions of your application, as to ensure that
+    // if one instance goes down or is busy, end users can still use the application.
+    // In all other environments we run a single instance to save money.
+    local replicas = (
+        if env == 'prod' then
+            2
+        else
+            1
+    );
+
+    // Each app gets it's own namespace.
+    local namespaceName = config.appName;
+
+    // Since we deploy resources for different environments in the same namespace,
+    // we need to give things a fully qualified name that includes the environment
+    // as to avoid unintentional collission / redefinition.
+    local fullyQualifiedName = config.appName + '-' + env;
+
+    // Every resource is tagged with the same set of labels. These labels serve the
+    // following purposes:
+    //  - They make it easier to query the resources, i.e.
+    //      kubectl get pod -l app=my-app,env=staging
+    //  - The service definition uses them to find the pods it directs traffic to.
+    local namespaceLabels = {
+        app: config.appName,
+        contact: config.contact,
+        team: config.team
+    };
+
+    local labels = namespaceLabels + {
+        env: env
+    };
+
     local selectorLabels = {
         app: config.appName,
         env: env
@@ -81,305 +69,275 @@
         onlyOneOfPerNode: config.appName + '-' + env
     };
     local podLabels = labels + antiAffinityLabels;
->>>>>>> 213bf5cc
-
-  // By default multiple instances of your application could get scheduled
-  // to the same node. This means if that node goes down your application
-  // does too. We use the label below to avoid that.
-  local antiAffinityLabels = {
-    onlyOneOfPerNode: config.appName + '-' + env,
-  };
-  local podLabels = labels + antiAffinityLabels;
-
-  // Annotations carry additional information about your deployment that
-  // we use for auditing, debugging and administrative purposes
-  local annotations = {
-    'apps.allenai.org/sha': sha,
-    'apps.allenai.org/branch': branch,
-    'apps.allenai.org/repo': repo,
-    'apps.allenai.org/build': buildId,
-  };
-
-  // The port the NGINX proxy is bound to.
-  local proxyPort = 80;
-
-  // The port the API (Python Flask application) is bound to.
-  local apiPort = 8000;
-
-  // This is used to verify that the proxy (and thereby the UI portion of the
-  // application) is healthy. If this fails the application won't receive traffic,
-  // and may be restarted.
-  local proxyHealthCheck = {
-    port: proxyPort,
-    scheme: 'HTTP',
-  };
-
-  // This is used to verify that the API is funtional. We simply check for
-  // whether the socket is open and available.
-  local apiHealthCheck = {
-    port: apiPort,
-    scheme: 'HTTP',
-  };
-
-  local namespace = {
-    apiVersion: 'v1',
-    kind: 'Namespace',
-    metadata: {
-      name: namespaceName,
-      labels: namespaceLabels,
-    },
-  };
-
-  local ingress = {
-    apiVersion: 'extensions/v1beta1',
-    kind: 'Ingress',
-    metadata: {
-      name: fullyQualifiedName,
-      namespace: namespaceName,
-      labels: labels,
-      annotations: annotations {
-        'cert-manager.io/cluster-issuer': 'letsencrypt-prod',
-        'kubernetes.io/ingress.class': 'nginx',
-        'nginx.ingress.kubernetes.io/ssl-redirect': 'true',
-        'nginx.ingress.kubernetes.io/auth-url': 'https://google.login.apps.allenai.org/oauth2/auth',
-        'nginx.ingress.kubernetes.io/auth-signin': 'https://google.login.apps.allenai.org/oauth2/start?rd=https://$host$request_uri',
-        'nginx.ingress.kubernetes.io/auth-response-headers': 'X-Auth-Request-User, X-Auth-Request-Email',
-      },
-    },
-    spec: {
-      tls: [
-        {
-          secretName: fullyQualifiedName + '-tls',
-          hosts: hosts,
-        },
-      ],
-      rules: [
-        {
-          host: host,
-          http: {
-            paths: [
-              {
-                backend: {
-                  serviceName: fullyQualifiedName,
-                  servicePort: proxyPort,
-                },
-              },
-            ],
-          },
+
+    // Annotations carry additional information about your deployment that
+    // we use for auditing, debugging and administrative purposes
+    local annotations = {
+        "apps.allenai.org/sha": sha,
+        "apps.allenai.org/branch": branch,
+        "apps.allenai.org/repo": repo,
+        "apps.allenai.org/build": buildId
+    };
+
+    // The port the NGINX proxy is bound to.
+    local proxyPort = 80;
+
+    // The port the API (Python Flask application) is bound to.
+    local apiPort = 8000;
+
+    // This is used to verify that the proxy (and thereby the UI portion of the
+    // application) is healthy. If this fails the application won't receive traffic,
+    // and may be restarted.
+    local proxyHealthCheck = {
+        port: proxyPort,
+        scheme: 'HTTP'
+    };
+
+    // This is used to verify that the API is funtional. We simply check for
+    // whether the socket is open and available.
+    local apiHealthCheck = {
+        port: apiPort,
+        scheme: 'HTTP'
+    };
+
+    local namespace = {
+        apiVersion: 'v1',
+        kind: 'Namespace',
+        metadata: {
+            name: namespaceName,
+            labels: namespaceLabels
         }
-        for host in hosts
-      ],
-    },
-  };
-
-  local deployment = {
-    apiVersion: 'apps/v1',
-    kind: 'Deployment',
-    metadata: {
-      labels: labels,
-      name: fullyQualifiedName,
-      namespace: namespaceName,
-      annotations: annotations {
-        'kubernetes.io/change-cause': cause,
-      },
-    },
-    spec: {
-      revisionHistoryLimit: 3,
-      replicas: replicas,
-      selector: {
-        matchLabels: selectorLabels,
-      },
-      template: {
+    };
+
+    local ingress = {
+        apiVersion: 'extensions/v1beta1',
+        kind: 'Ingress',
         metadata: {
-          name: fullyQualifiedName,
-          namespace: namespaceName,
-          labels: podLabels,
-          annotations: annotations,
+            name: fullyQualifiedName,
+            namespace: namespaceName,
+            labels: labels,
+            annotations: annotations + {
+                'cert-manager.io/cluster-issuer': 'letsencrypt-prod',
+                'kubernetes.io/ingress.class': 'nginx',
+                'nginx.ingress.kubernetes.io/ssl-redirect': 'true',
+                'nginx.ingress.kubernetes.io/auth-url': 'https://google.login.apps.allenai.org/oauth2/auth',
+                'nginx.ingress.kubernetes.io/auth-signin': 'https://google.login.apps.allenai.org/oauth2/start?rd=https://$host$request_uri',
+                'nginx.ingress.kubernetes.io/auth-response-headers': 'X-Auth-Request-User, X-Auth-Request-Email'
+            }
         },
         spec: {
-<<<<<<< HEAD
-          // This block tells the cluster that we'd like to make sure
-          // each instance of your application is on a different node. This
-          // way if a node goes down, your application doesn't:
-          // See: https://kubernetes.io/docs/concepts/configuration/assign-pod-node/#node-isolation-restriction
-          affinity: {
-            podAntiAffinity: {
-              requiredDuringSchedulingIgnoredDuringExecution: [
+            tls: [
                 {
-                  labelSelector: {
-                    matchExpressions: [
-                      {
-                        key: labelName,
-                        operator: 'In',
-                        values: [antiAffinityLabels[labelName]],
-                      }
-                      for labelName in std.objectFields(antiAffinityLabels)
-                    ],
-                  },
-                  topologyKey: 'kubernetes.io/hostname',
-                },
-              ],
-            },
-          },
-          volumes: [
-            {
-              name: 'skiff-files',
-              persistentVolumeClaim: {
-                claimName: 'skiff-files-server-pawls',
-              },
-=======
+                    secretName: fullyQualifiedName + '-tls',
+                    hosts: hosts
+                }
+            ],
+            rules: [
+                {
+                    host: host,
+                    http: {
+                        paths: [
+                            {
+                                backend: {
+                                    serviceName: fullyQualifiedName,
+                                    servicePort: proxyPort
+                                }
+                            }
+                        ]
+                    }
+                } for host in hosts
+            ]
+        }
+    };
+
+    local deployment = {
+        apiVersion: 'apps/v1',
+        kind: 'Deployment',
+        metadata: {
+            labels: labels,
+            name: fullyQualifiedName,
+            namespace: namespaceName,
+            annotations: annotations + {
+                'kubernetes.io/change-cause': cause
+            }
+        },
+        spec: {
             revisionHistoryLimit: 3,
             replicas: replicas,
             selector: {
                 matchLabels: selectorLabels
->>>>>>> 213bf5cc
             },
-            {
-              name: 'users',
-              secret: {
-                secretName: 'users',
-              },
-            },
-          ],
-          containers: [
-            {
-              name: fullyQualifiedName + '-api',
-              image: apiImage,
-              env: [{ name: 'IN_PRODUCTION', value: 'prod' }],
-              volumeMounts: [
-                {
-                  mountPath: '/skiff_files/apps/pawls',
-                  name: 'skiff-files',
-                  readOnly: false,
+            template: {
+                metadata: {
+                    name: fullyQualifiedName,
+                    namespace: namespaceName,
+                    labels: podLabels,
+                    annotations: annotations
                 },
-                {
-                  name: 'users',
-                  mountPath: '/users',
-                  readOnly: true,
-                },
-              ],
-              // The "probes" below allow Kubernetes to determine
-              // if your application is working properly.
-              //
-              // The readiness probe is used to determine if
-              // an instance of your application can accept live
-              // requests. The configuration below tells Kubernetes
-              // to stop sending live requests to your application
-              // if it returns 3 non 2XX responses over 30 seconds.
-              // When this happens the application instance will
-              // be taken out of rotation and given time to "catch-up".
-              // Once it returns a single 2XX, Kubernetes will put
-              // it back in rotation.
-              //
-              // The liveness probe is used to determine if an
-              // instance needs to be restarted. The configuration
-              // below tells Kubernetes to restart the application
-              // if it's unhealthy for 90 seconds. You can increase
-              // the `failureThreshold` if your API is slow.
-              //
-              // The route that's used by these probes should not
-              // depend on any external services, it should purely
-              // assess the health of your local application.
-              //
-              // Lastly, the `initialDelaySeconds` instructs
-              // Kubernetes to wait 30 seconds before starting the
-              // liveness probe. This is to give your application
-              // time to start. If your application needs more time
-              // you should increase this value and give things
-              // a little headroom, things are always a little slower
-              // in the cloud :).
-              readinessProbe: {
-                httpGet: apiHealthCheck {
-                  path: '/?check=readiness_probe',
-                },
-                periodSeconds: 10,
-                failureThreshold: 3,
-              },
-              livenessProbe: {
-                httpGet: apiHealthCheck {
-                  path: '/?check=liveness_probe',
-                },
-                periodSeconds: 10,
-                failureThreshold: 9,
-                initialDelaySeconds: 30,
-              },
-              // This tells Kubernetes what CPU and memory resources your API needs.
-              // We set these values low by default, as most applications receive
-              // bursts of activity and accordingly don't need dedicated resources
-              // at all times.
-              //
-              // Your application will be allowed to use more resources than what's
-              // specified below. That said your application might be killed if it
-              // uses more than what's requested. If you know you need more memory
-              // or that your workload is CPU intensive, consider increasing the
-              // values below.
-              //
-              // Currently all pods (the collection of containers defined here)
-              // cannot request more than 23.9 GB of RAM or 3.92 (3920m) CPU
-              // cycles. If you need more resources reach out to reviz@allenai.org,
-              // we can provide accomodations on a case by case basis.
-              //
-              // If your application is of high criticality and you'd like to ensure
-              // maximum availability, reach out to reviz@allenai.org for help modifying
-              // these settings.
-              //
-              // See the following for more information on these values:
-              // https://kubernetes.io/docs/concepts/configuration/manage-compute-resources-container/#how-pods-with-resource-requests-are-scheduled
-              resources: {
-                requests: {
-                  cpu: '50m',
-                  memory: '500Mi',
-                },
-              },
-            },
-            {
-              name: fullyQualifiedName + '-proxy',
-              image: proxyImage,
-              readinessProbe: {
-                httpGet: proxyHealthCheck {
-                  path: '/?check=rdy',
-                },
-              },
-              livenessProbe: {
-                failureThreshold: 6,
-                httpGet: proxyHealthCheck {
-                  path: '/?check=live',
-                },
-              },
-              resources: {
-                requests: {
-                  cpu: '50m',
-                  memory: '100Mi',
-                },
-              },
-            },
-          ],
+                spec: {
+                    # This block tells the cluster that we'd like to make sure
+                    # each instance of your application is on a different node. This
+                    # way if a node goes down, your application doesn't:
+                    # See: https://kubernetes.io/docs/concepts/configuration/assign-pod-node/#node-isolation-restriction
+                    affinity: {
+                        podAntiAffinity: {
+                            requiredDuringSchedulingIgnoredDuringExecution: [
+                                {
+                                   labelSelector: {
+                                        matchExpressions: [
+                                            {
+                                                    key: labelName,
+                                                    operator: "In",
+                                                    values: [ antiAffinityLabels[labelName], ],
+                                            } for labelName in std.objectFields(antiAffinityLabels)
+                                       ],
+                                    },
+                                    topologyKey: "kubernetes.io/hostname"
+                                },
+                            ]
+                        },
+                    },
+                    volumes: [
+                        {
+                            name: 'skiff-files',
+                            persistentVolumeClaim: {
+                                claimName: 'skiff-files-server-pawls'
+                            }
+                        },
+                        {
+                            name: "users",
+                            secret: {
+                                secretName: "users"
+                            }
+                        }
+                    ],
+                    containers: [
+                        {
+                            name: fullyQualifiedName + '-api',
+                            image: apiImage,
+                            env: [ { name: "IN_PRODUCTION", value: "prod" }],
+                            volumeMounts: [
+                                {
+                                    mountPath: '/skiff_files/apps/pawls',
+                                    name: 'skiff-files',
+                                    readOnly: false
+                                },
+                                {
+                                    name: 'users',
+                                    mountPath: '/users',
+                                    readOnly: true
+                                }
+                            ],
+                            # The "probes" below allow Kubernetes to determine
+                            # if your application is working properly.
+                            #
+                            # The readiness probe is used to determine if
+                            # an instance of your application can accept live
+                            # requests. The configuration below tells Kubernetes
+                            # to stop sending live requests to your application
+                            # if it returns 3 non 2XX responses over 30 seconds.
+                            # When this happens the application instance will
+                            # be taken out of rotation and given time to "catch-up".
+                            # Once it returns a single 2XX, Kubernetes will put
+                            # it back in rotation.
+                            #
+                            # The liveness probe is used to determine if an
+                            # instance needs to be restarted. The configuration
+                            # below tells Kubernetes to restart the application
+                            # if it's unhealthy for 90 seconds. You can increase
+                            # the `failureThreshold` if your API is slow.
+                            #
+                            # The route that's used by these probes should not
+                            # depend on any external services, it should purely
+                            # assess the health of your local application.
+                            #
+                            # Lastly, the `initialDelaySeconds` instructs
+                            # Kubernetes to wait 30 seconds before starting the
+                            # liveness probe. This is to give your application
+                            # time to start. If your application needs more time
+                            # you should increase this value and give things
+                            # a little headroom, things are always a little slower
+                            # in the cloud :).
+                            readinessProbe: {
+                                httpGet: apiHealthCheck + {
+                                    path: '/?check=readiness_probe'
+                                },
+                                periodSeconds: 10,
+                                failureThreshold: 3
+                            },
+                            livenessProbe: {
+                                httpGet: apiHealthCheck + {
+                                    path: '/?check=liveness_probe'
+                                },
+                                periodSeconds: 10,
+                                failureThreshold: 9,
+                                initialDelaySeconds: 30
+                            },
+                            # This tells Kubernetes what CPU and memory resources your API needs.
+                            # We set these values low by default, as most applications receive
+                            # bursts of activity and accordingly don't need dedicated resources
+                            # at all times.
+                            #
+                            # Your application will be allowed to use more resources than what's
+                            # specified below. That said your application might be killed if it
+                            # uses more than what's requested. If you know you need more memory
+                            # or that your workload is CPU intensive, consider increasing the
+                            # values below.
+                            #
+                            # Currently all pods (the collection of containers defined here)
+                            # cannot request more than 23.9 GB of RAM or 3.92 (3920m) CPU
+                            # cycles. If you need more resources reach out to reviz@allenai.org,
+                            # we can provide accomodations on a case by case basis.
+                            #
+                            # If your application is of high criticality and you'd like to ensure
+                            # maximum availability, reach out to reviz@allenai.org for help modifying
+                            # these settings.
+                            #
+                            # See the following for more information on these values:
+                            # https://kubernetes.io/docs/concepts/configuration/manage-compute-resources-container/#how-pods-with-resource-requests-are-scheduled
+                            resources: {
+                                requests: {
+                                    cpu: '50m',
+                                    memory: '500Mi'
+                                }
+                            },
+                        },
+                        {
+                            name: fullyQualifiedName + '-proxy',
+                            image: proxyImage,
+                            readinessProbe: {
+                                httpGet: proxyHealthCheck + {
+                                    path: '/?check=rdy'
+                                }
+                            },
+                            livenessProbe: {
+                                failureThreshold: 6,
+                                httpGet: proxyHealthCheck + {
+                                    path: '/?check=live'
+                                }
+                            },
+                            resources: {
+                                requests: {
+                                   cpu: '50m',
+                                   memory: '100Mi'
+                                }
+                            }
+                        }
+                    ]
+                }
+            }
+        }
+    };
+
+    local service = {
+        apiVersion: 'v1',
+        kind: 'Service',
+        metadata: {
+            name: fullyQualifiedName,
+            namespace: namespaceName,
+            labels: labels,
+            annotations: annotations
         },
-      },
-    },
-  };
-
-  local service = {
-    apiVersion: 'v1',
-    kind: 'Service',
-    metadata: {
-      name: fullyQualifiedName,
-      namespace: namespaceName,
-      labels: labels,
-      annotations: annotations,
-    },
-    spec: {
-      selector: selectorLabels,
-      ports: [
-        {
-          port: proxyPort,
-          name: 'http',
-        },
-<<<<<<< HEAD
-      ],
-    },
-  };
-=======
         spec: {
             selector: selectorLabels,
             ports: [
@@ -390,11 +348,10 @@
             ]
         }
     };
->>>>>>> 213bf5cc
-
-  [
-    namespace,
-    ingress,
-    deployment,
-    service,
-  ]+
+    [
+        namespace,
+        ingress,
+        deployment,
+        service
+    ]